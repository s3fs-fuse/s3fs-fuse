--- conflicted
+++ resolved
@@ -62,66 +62,42 @@
     PACKAGE_MANAGER_BIN="apt-get"
     PACKAGE_UPDATE_OPTIONS="update -y -qq"
 
-<<<<<<< HEAD
-    INSTALL_PACKAGES="autoconf autotools-dev default-jre-headless fuse libfuse-dev libcurl4-openssl-dev libxml2-dev locales-all mime-support libtool pkg-config libssl-dev attr wget python2 python3-pip"
-=======
-    INSTALL_PACKAGES="autoconf autotools-dev default-jdk-headless fuse libfuse-dev libcurl4-openssl-dev libxml2-dev locales-all mime-support libtool pkg-config libssl-dev attr curl python2 python3-pip"
->>>>>>> 616db5bf
+    INSTALL_PACKAGES="autoconf autotools-dev default-jre-headless fuse libfuse-dev libcurl4-openssl-dev libxml2-dev locales-all mime-support libtool pkg-config libssl-dev attr curl python2 python3-pip"
     INSTALL_CPPCHECK_OPTIONS=""
 
 elif [ "${CONTAINER_FULLNAME}" = "ubuntu:20.04" ]; then
     PACKAGE_MANAGER_BIN="apt-get"
     PACKAGE_UPDATE_OPTIONS="update -y -qq"
 
-<<<<<<< HEAD
-    INSTALL_PACKAGES="autoconf autotools-dev default-jre-headless fuse libfuse-dev libcurl4-openssl-dev libxml2-dev locales-all mime-support libtool pkg-config libssl-dev attr wget python2 python3-pip"
-=======
-    INSTALL_PACKAGES="autoconf autotools-dev default-jdk-headless fuse libfuse-dev libcurl4-openssl-dev libxml2-dev locales-all mime-support libtool pkg-config libssl-dev attr curl python2 python3-pip"
->>>>>>> 616db5bf
+    INSTALL_PACKAGES="autoconf autotools-dev default-jre-headless fuse libfuse-dev libcurl4-openssl-dev libxml2-dev locales-all mime-support libtool pkg-config libssl-dev attr curl python2 python3-pip"
     INSTALL_CPPCHECK_OPTIONS=""
 
 elif [ "${CONTAINER_FULLNAME}" = "ubuntu:18.04" ]; then
     PACKAGE_MANAGER_BIN="apt-get"
     PACKAGE_UPDATE_OPTIONS="update -y -qq"
 
-<<<<<<< HEAD
-    INSTALL_PACKAGES="autoconf autotools-dev default-jre-headless fuse libfuse-dev libcurl4-openssl-dev libxml2-dev locales-all mime-support libtool pkg-config libssl-dev attr wget python3-pip"
-=======
-    INSTALL_PACKAGES="autoconf autotools-dev default-jdk-headless fuse libfuse-dev libcurl4-openssl-dev libxml2-dev locales-all mime-support libtool pkg-config libssl-dev attr curl python3-pip"
->>>>>>> 616db5bf
+    INSTALL_PACKAGES="autoconf autotools-dev default-jre-headless fuse libfuse-dev libcurl4-openssl-dev libxml2-dev locales-all mime-support libtool pkg-config libssl-dev attr curl python3-pip"
     INSTALL_CPPCHECK_OPTIONS=""
 
 elif [ "${CONTAINER_FULLNAME}" = "ubuntu:16.04" ]; then
     PACKAGE_MANAGER_BIN="apt-get"
     PACKAGE_UPDATE_OPTIONS="update -y -qq"
 
-<<<<<<< HEAD
-    INSTALL_PACKAGES="autoconf autotools-dev default-jre-headless fuse libfuse-dev libcurl4-openssl-dev libxml2-dev locales-all mime-support libtool pkg-config libssl-dev attr wget python3-pip"
-=======
-    INSTALL_PACKAGES="autoconf autotools-dev default-jdk-headless fuse libfuse-dev libcurl4-openssl-dev libxml2-dev locales-all mime-support libtool pkg-config libssl-dev attr curl python3-pip"
->>>>>>> 616db5bf
+    INSTALL_PACKAGES="autoconf autotools-dev default-jre-headless fuse libfuse-dev libcurl4-openssl-dev libxml2-dev locales-all mime-support libtool pkg-config libssl-dev attr curl python3-pip"
     INSTALL_CPPCHECK_OPTIONS=""
 
 elif [ "${CONTAINER_FULLNAME}" = "debian:buster" ]; then
     PACKAGE_MANAGER_BIN="apt-get"
     PACKAGE_UPDATE_OPTIONS="update -y -qq"
 
-<<<<<<< HEAD
-    INSTALL_PACKAGES="autoconf autotools-dev default-jre-headless fuse libfuse-dev libcurl4-openssl-dev libxml2-dev locales-all mime-support libtool pkg-config libssl-dev attr wget python2 procps python3-pip"
-=======
-    INSTALL_PACKAGES="autoconf autotools-dev default-jdk-headless fuse libfuse-dev libcurl4-openssl-dev libxml2-dev locales-all mime-support libtool pkg-config libssl-dev attr curl python2 procps python3-pip"
->>>>>>> 616db5bf
+    INSTALL_PACKAGES="autoconf autotools-dev default-jre-headless fuse libfuse-dev libcurl4-openssl-dev libxml2-dev locales-all mime-support libtool pkg-config libssl-dev attr curl python2 procps python3-pip"
     INSTALL_CPPCHECK_OPTIONS=""
 
 elif [ "${CONTAINER_FULLNAME}" = "debian:stretch" ]; then
     PACKAGE_MANAGER_BIN="apt-get"
     PACKAGE_UPDATE_OPTIONS="update -y -qq"
 
-<<<<<<< HEAD
-    INSTALL_PACKAGES="autoconf autotools-dev default-jre-headless fuse libfuse-dev libcurl4-openssl-dev libxml2-dev locales-all mime-support libtool pkg-config libssl-dev attr wget procps python3-pip"
-=======
-    INSTALL_PACKAGES="autoconf autotools-dev default-jdk-headless fuse libfuse-dev libcurl4-openssl-dev libxml2-dev locales-all mime-support libtool pkg-config libssl-dev attr curl procps python3-pip"
->>>>>>> 616db5bf
+    INSTALL_PACKAGES="autoconf autotools-dev default-jre-headless fuse libfuse-dev libcurl4-openssl-dev libxml2-dev locales-all mime-support libtool pkg-config libssl-dev attr curl procps python3-pip"
     INSTALL_CPPCHECK_OPTIONS=""
 
 elif [ "${CONTAINER_FULLNAME}" = "centos:centos8" ]; then
