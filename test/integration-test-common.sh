#!/bin/bash
#
# s3fs - FUSE-based file system backed by Amazon S3
#
# Copyright 2007-2008 Randy Rizun <rrizun@gmail.com>
#
# This program is free software; you can redistribute it and/or
# modify it under the terms of the GNU General Public License
# as published by the Free Software Foundation; either version 2
# of the License, or (at your option) any later version.
#
# This program is distributed in the hope that it will be useful,
# but WITHOUT ANY WARRANTY; without even the implied warranty of
# MERCHANTABILITY or FITNESS FOR A PARTICULAR PURPOSE.  See the
# GNU General Public License for more details.
#
# You should have received a copy of the GNU General Public License
# along with this program; if not, write to the Free Software
# Foundation, Inc., 51 Franklin Street, Fifth Floor, Boston, MA  02110-1301, USA.
#

#
# Common code for starting an s3fs-fuse mountpoint and an S3Proxy instance 
# to run tests against S3Proxy locally.
#
# To run against an Amazon S3 or other S3 provider, specify the following 
# environment variables:
#
# S3FS_CREDENTIALS_FILE=keyfile      s3fs format key file
# S3FS_PROFILE=name                  s3fs profile to use (overrides key file)
# TEST_BUCKET_1=bucketname           Name of bucket to use 
# S3PROXY_BINARY=""                  Specify empty string to skip S3Proxy start
# S3_URL="https://s3.amazonaws.com"  Specify Amazon AWS as the S3 provider
# S3_ENDPOINT="us-east-1"            Specify region
# TMPDIR="/var/tmp"                  Set to use a temporary directory different
#                                    from /var/tmp
<<<<<<< HEAD
# CHAOS_HTTP_PROXY=1                 Test proxy(environment) by CHAOS HTTP PROXY
# CHAOS_HTTP_PROXY_OPT=1             Test proxy(option) by CHAOS HTTP PROXY
=======
# Think to add the root certficate of AWS in the file /tmp/keystore.pem to execute aws_cli command
>>>>>>> 51ef6b0d
#
# Example of running against Amazon S3 using a bucket named "bucket":
#
# S3FS_CREDENTIALS_FILE=keyfile TEST_BUCKET_1=bucket S3PROXY_BINARY="" S3_URL="https://s3.amazonaws.com" ./small-integration-test.sh
#
# To change the s3fs-fuse debug level:
#
#    DBGLEVEL=debug ./small-integration-test.sh
# 
# To stop and wait after the mount point is up for manual interaction. This allows you to
# explore the mounted file system exactly as it would have been started for the test case
#
#    INTERACT=1 DBGLEVEL=debug ./small-integration-test.sh
#
# Run all of the tests from the makefile
#
#    S3FS_CREDENTIALS_FILE=keyfile TEST_BUCKET_1=bucket S3PROXY_BINARY="" S3_URL="https://s3.amazonaws.com" make check
#
# Run the tests with request auth turned off in both S3Proxy and s3fs-fuse.  This can be
# useful for poking around with plain old curl
#
#    PUBLIC=1 INTERACT=1 ./small-integration-test.sh 
#
# A valgrind tool can be specified
# eg: VALGRIND="--tool=memcheck --leak-check=full" ./small-integration-test.sh

set -o errexit
set -o pipefail

S3FS=../src/s3fs

# Allow these defaulted values to be overridden
#
# [NOTE]
# CHAOS HTTP PROXY does not support HTTPS.
#
if [ -z "${CHAOS_HTTP_PROXY}" ] && [ -z "${CHAOS_HTTP_PROXY_OPT}" ]; then
    : "${S3_URL:="https://127.0.0.1:8080"}"
else
    : "${S3_URL:="http://127.0.0.1:8080"}"
fi
: "${S3_ENDPOINT:="us-east-1"}"
: "${S3FS_CREDENTIALS_FILE:="passwd-s3fs"}"
: "${TEST_BUCKET_1:="s3fs-integration-test"}"

export TEST_BUCKET_1
export S3_URL
export S3_ENDPOINT
TEST_SCRIPT_DIR=$(pwd)
export TEST_SCRIPT_DIR
export TEST_BUCKET_MOUNT_POINT_1=${TEST_BUCKET_1}

S3PROXY_VERSION="2.0.0"
S3PROXY_BINARY="${S3PROXY_BINARY-"s3proxy-${S3PROXY_VERSION}"}"

CHAOS_HTTP_PROXY_VERSION="1.1.0"
CHAOS_HTTP_PROXY_BINARY="chaos-http-proxy-${CHAOS_HTTP_PROXY_VERSION}"

if [ ! -f "$S3FS_CREDENTIALS_FILE" ]
then
	echo "Missing credentials file: ${S3FS_CREDENTIALS_FILE}"
	exit 1
fi
chmod 600 "${S3FS_CREDENTIALS_FILE}"

if [ -z "${S3FS_PROFILE}" ]; then
    AWS_ACCESS_KEY_ID=$(cut -d: -f1 "${S3FS_CREDENTIALS_FILE}")
    export AWS_ACCESS_KEY_ID

    AWS_SECRET_ACCESS_KEY=$(cut -d: -f2 "${S3FS_CREDENTIALS_FILE}")
    export AWS_SECRET_ACCESS_KEY
fi

if [ ! -d "${TEST_BUCKET_MOUNT_POINT_1}" ]; then
	mkdir -p "${TEST_BUCKET_MOUNT_POINT_1}"
fi

# This function execute the function parameters $1 times
# before giving up, with 1 second delays.
function retry {
    local N="$1"
    shift
    rc=0
    for _ in $(seq "${N}"); do
        echo "Trying: $*"
        # shellcheck disable=SC2068,SC2294
        eval $@
        rc=$?
        if [ "${rc}" -eq 0 ]; then
            break
        fi
        sleep 1
        echo "Retrying: $*"
    done

    if [ "${rc}" -ne 0 ]; then
        echo "timeout waiting for $*"
    fi
    return "${rc}"
}

# Proxy is not started if S3PROXY_BINARY is an empty string
# PUBLIC unset: use s3proxy.conf
# PUBLIC=1:     use s3proxy-noauth.conf (no request signing)
# 
function start_s3proxy {
    if [ -n "${PUBLIC}" ]; then
        local S3PROXY_CONFIG="s3proxy-noauth.conf"
    else
        if [ -z "${CHAOS_HTTP_PROXY}" ] && [ -z "${CHAOS_HTTP_PROXY_OPT}" ]; then
            local S3PROXY_CONFIG="s3proxy.conf"
        else
            local S3PROXY_CONFIG="s3proxy_http.conf"
        fi
    fi

    if [ -n "${S3PROXY_BINARY}" ]
    then
        if [ ! -e "${S3PROXY_BINARY}" ]; then
            curl "https://github.com/gaul/s3proxy/releases/download/s3proxy-${S3PROXY_VERSION}/s3proxy" \
                --fail --location --silent --output "${S3PROXY_BINARY}"
            chmod +x "${S3PROXY_BINARY}"
        fi

        # generate self-signed SSL certificate
        #
        # [NOTE]
        # The PROXY test is HTTP only, so do not create CA certificates.
        #
        if [ -z "${CHAOS_HTTP_PROXY}" ] && [ -z "${CHAOS_HTTP_PROXY_OPT}" ]; then
            S3PROXY_CACERT_FILE="/tmp/keystore.pem"
            rm -f /tmp/keystore.jks "${S3PROXY_CACERT_FILE}"
            echo -e 'password\npassword\n\n\n\n\n\n\nyes' | keytool -genkey -keystore /tmp/keystore.jks -keyalg RSA -keysize 2048 -validity 365 -ext SAN=IP:127.0.0.1
            echo password | keytool -exportcert -keystore /tmp/keystore.jks -rfc -file "${S3PROXY_CACERT_FILE}"
        else
            S3PROXY_CACERT_FILE=""
        fi

        "${STDBUF_BIN}" -oL -eL java -jar "${S3PROXY_BINARY}" --properties "${S3PROXY_CONFIG}" &
        S3PROXY_PID=$!

        # wait for S3Proxy to start
        wait_for_port 8080
    fi

    if [ -n "${CHAOS_HTTP_PROXY}" ] || [ -n "${CHAOS_HTTP_PROXY_OPT}" ]; then
        if [ ! -e "${CHAOS_HTTP_PROXY_BINARY}" ]; then
            curl "https://github.com/bouncestorage/chaos-http-proxy/releases/download/chaos-http-proxy-${CHAOS_HTTP_PROXY_VERSION}/chaos-http-proxy" \
                --fail --location --silent --output "${CHAOS_HTTP_PROXY_BINARY}"
            chmod +x "${CHAOS_HTTP_PROXY_BINARY}"
        fi

        "${STDBUF_BIN}" -oL -eL java -jar "${CHAOS_HTTP_PROXY_BINARY}" --properties chaos-http-proxy.conf &
        CHAOS_HTTP_PROXY_PID=$!

        # wait for Chaos HTTP Proxy to start
        wait_for_port 1080
    fi
}

function stop_s3proxy {
    if [ -n "${S3PROXY_PID}" ]
    then
        kill "${S3PROXY_PID}"
    fi

    if [ -n "${CHAOS_HTTP_PROXY_PID}" ]
    then
        kill "${CHAOS_HTTP_PROXY_PID}"
    fi
}

# Mount the bucket, function arguments passed to s3fs in addition to
# a set of common arguments.  
function start_s3fs {
    # Public bucket if PUBLIC is set
    if [ -n "${PUBLIC}" ]; then
        local AUTH_OPT="-o public_bucket=1"
    elif [ -n "${S3FS_PROFILE}" ]; then
        local AUTH_OPT="-o profile=${S3FS_PROFILE}"
    else
        local AUTH_OPT="-o passwd_file=${S3FS_CREDENTIALS_FILE}"
    fi

    # If VALGRIND is set, pass it as options to valgrind.
    # start valgrind-listener in another shell. 
    # eg: VALGRIND="--tool=memcheck --leak-check=full" ./small-integration-test.sh
    # Start valgrind-listener (default port is 1500)
    if [ -n "${VALGRIND}" ]; then
        VALGRIND_EXEC="valgrind ${VALGRIND} --log-socket=127.0.1.1"
    fi

    # On OSX only, we need to specify the direct_io and auto_cache flag.
    if [ "$(uname)" = "Darwin" ]; then
       local DIRECT_IO_OPT="-o direct_io -o auto_cache"
    else
       local DIRECT_IO_OPT=""
    fi

    # Set environment variables or options for proxy.
    # And the PROXY test is HTTP only and does not set CA certificates.
    #
    if [ -n "${CHAOS_HTTP_PROXY}" ]; then
        export http_proxy="127.0.0.1:1080"
        S3FS_HTTP_PROXY_OPT=""
    elif [ -n "${CHAOS_HTTP_PROXY_OPT}" ]; then
        S3FS_HTTP_PROXY_OPT="-o proxy=http://127.0.0.1:1080"
    else
        S3FS_HTTP_PROXY_OPT=""
    fi

    # [NOTE]
    # On macos, running s3fs via stdbuf will result in no response.
    # Therefore, when it is macos, it is not executed via stdbuf.
    # This patch may be temporary, but no other method has been found at this time.
    #
    if [ "$(uname)" = "Darwin" ]; then
        local VIA_STDBUF_CMDLINE=""
    else
        local VIA_STDBUF_CMDLINE="${STDBUF_BIN} -oL -eL"
    fi

    # Common s3fs options:
    #
    # TODO: Allow all these options to be overridden with env variables
    #
    # use_path_request_style
    #     The test env doesn't have virtual hosts
    # $AUTH_OPT
    #     Will be either "-o public_bucket=1" 
    #                     or 
    #     "-o passwd_file=${S3FS_CREDENTIALS_FILE}"
    # dbglevel
    #     error by default.  override with DBGLEVEL env variable
    # -f
    #     Keep s3fs in foreground instead of daemonizing
    #

    # subshell with set -x to log exact invocation of s3fs-fuse
    # shellcheck disable=SC2086
    (
        set -x 
        CURL_CA_BUNDLE="${S3PROXY_CACERT_FILE}" \
        ${VIA_STDBUF_CMDLINE} \
            ${VALGRIND_EXEC} \
            ${S3FS} \
            ${TEST_BUCKET_1} \
            ${TEST_BUCKET_MOUNT_POINT_1} \
            -o use_path_request_style \
            -o url="${S3_URL}" \
            -o endpoint="${S3_ENDPOINT}" \
            -o use_xattr=1 \
            -o enable_unsigned_payload \
            ${AUTH_OPT} \
            ${DIRECT_IO_OPT} \
            ${S3FS_HTTP_PROXY_OPT} \
            -o stat_cache_expire=1 \
            -o stat_cache_interval_expire=1 \
            -o dbglevel="${DBGLEVEL:=info}" \
            -o no_time_stamp_msg \
            -o retries=3 \
            -f \
            "${@}" &
        echo $! >&3
    ) 3>pid | "${STDBUF_BIN}" -oL -eL "${SED_BIN}" "${SED_BUFFER_FLAG}" "s/^/s3fs: /" &
    sleep 1
    S3FS_PID=$(<pid)
    export S3FS_PID
    rm -f pid

    if [ "$(uname)" = "Darwin" ]; then
         local TRYCOUNT=0
         while [ "${TRYCOUNT}" -le "${RETRIES:=20}" ]; do
             df | grep -q "${TEST_BUCKET_MOUNT_POINT_1}"
             rc=$?
             if [ "${rc}" -eq 0 ]; then
                 break;
             fi
             sleep 1
             TRYCOUNT=$((TRYCOUNT + 1))
         done
         if [ "${rc}" -ne 0 ]; then
             exit 1
         fi
    else
        retry "${RETRIES:=20}" grep -q "${TEST_BUCKET_MOUNT_POINT_1}" /proc/mounts || exit 1
    fi

    # Quick way to start system up for manual testing with options under test
    if [[ -n "${INTERACT}" ]]; then
        echo "Mountpoint ${TEST_BUCKET_MOUNT_POINT_1} is ready"
        echo "control-C to quit"
        sleep infinity
        exit 0
    fi
}

function stop_s3fs {
    # Retry in case file system is in use
    if [ "$(uname)" = "Darwin" ]; then
        if df | grep -q "${TEST_BUCKET_MOUNT_POINT_1}"; then
            retry 10 df "|" grep -q "${TEST_BUCKET_MOUNT_POINT_1}" "&&" umount "${TEST_BUCKET_MOUNT_POINT_1}"
        fi
    else
        if grep -q "${TEST_BUCKET_MOUNT_POINT_1}" /proc/mounts; then 
            retry 10 grep -q "${TEST_BUCKET_MOUNT_POINT_1}" /proc/mounts "&&" fusermount -u "${TEST_BUCKET_MOUNT_POINT_1}"
        fi
    fi
}

# trap handlers do not stack.  If a test sets its own, the new handler should call common_exit_handler
function common_exit_handler {
    stop_s3fs
    stop_s3proxy
}
trap common_exit_handler EXIT

#
# Local variables:
# tab-width: 4
# c-basic-offset: 4
# End:
# vim600: expandtab sw=4 ts=4 fdm=marker
# vim<600: expandtab sw=4 ts=4
#<|MERGE_RESOLUTION|>--- conflicted
+++ resolved
@@ -34,12 +34,9 @@
 # S3_ENDPOINT="us-east-1"            Specify region
 # TMPDIR="/var/tmp"                  Set to use a temporary directory different
 #                                    from /var/tmp
-<<<<<<< HEAD
 # CHAOS_HTTP_PROXY=1                 Test proxy(environment) by CHAOS HTTP PROXY
 # CHAOS_HTTP_PROXY_OPT=1             Test proxy(option) by CHAOS HTTP PROXY
-=======
 # Think to add the root certficate of AWS in the file /tmp/keystore.pem to execute aws_cli command
->>>>>>> 51ef6b0d
 #
 # Example of running against Amazon S3 using a bucket named "bucket":
 #
