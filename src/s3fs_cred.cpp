--- conflicted
+++ resolved
@@ -41,7 +41,6 @@
 //-------------------------------------------------------------------
 // Symbols
 //-------------------------------------------------------------------
-<<<<<<< HEAD
 #define DEFAULT_AWS_PROFILE_NAME    "default"
 
 //-------------------------------------------------------------------
@@ -58,7 +57,7 @@
 const char* VersionS3fsCredential(bool detail)
 {
     static const char version[]        = "built-in";
-    static const char detail_version[] = 
+    static const char detail_version[] =
 		"s3fs-fuse built-in Credential I/F Function\n"
 		"Copyright(C) 2007 s3fs-fuse\n";
 
@@ -115,10 +114,6 @@
     }
     return false;   // always false
 }
-=======
-#define	DEFAULT_AWS_PROFILE_NAME	"default"
-#define M_ToConstUCharPtr(p)  reinterpret_cast<const unsigned char*>(p)
->>>>>>> 51ef6b0d
 
 //-------------------------------------------------------------------
 // Class Variables
@@ -183,19 +178,20 @@
 //-------------------------------------------------------------------
 S3fsCred::S3fsCred() :
     is_lock_init(false),
-<<<<<<< HEAD
-=======
     passwd_file(""),
     aws_home_dir(""),
->>>>>>> 51ef6b0d
     aws_profile(DEFAULT_AWS_PROFILE_NAME),
     load_iamrole(false),
+    AWSAccessKeyId(""),
+    AWSSecretAccessKey(""),
+    AWSAccessToken(""),
     AWSAccessTokenExpire(0),
     is_ecs(false),
     is_use_session_token(false),
     is_ibm_iam_auth(false),
     IAM_cred_url("http://169.254.169.254/latest/meta-data/iam/security-credentials/"),
     IAM_api_version(2),
+    IAMv2_api_token(""),
     IAM_field_count(4),
     IAM_token_field("Token"),
     IAM_expiry_field("Expiration"),
@@ -919,11 +915,11 @@
 int S3fsCred::CheckSsoCacheKey(std::string& sso_cache_key){
     std::string config_filename =std::string(getpwuid(getuid())->pw_dir) + "/.aws/config";
     if(ItSetAwsHomePath()){
-        // Override the config path 
+        // Override the config path
         config_filename = aws_home_dir + "/config";
     }
     std::ifstream PF(config_filename.c_str());
-    
+
     std::string profile;
     std::string sso_start_url;
     std::string sso_region;
@@ -978,7 +974,7 @@
         }
     }
 
-     // No sso configure for the current profile 
+     // No sso configure for the current profile
     if(sso_start_url != ""){
 
         // Json generate for each environment. Check aws-cli github v2 code SSOCredentialFetcher in credentials.py
@@ -992,19 +988,19 @@
         std::string json_sso_string = json_sso.dump();
         S3FS_PRN_INFO("AWS SSO found : sha1 json_sso_string %s", json_sso_string.c_str());
         int n = json_sso_string.length();
-        char json_sso_char[n]; 
-        strcpy(json_sso_char, json_sso_string.c_str()); 
+        char json_sso_char[n];
+        strcpy(json_sso_char, json_sso_string.c_str());
         // Digest the json
-        SHA1((unsigned char*)&json_sso_char, strlen(json_sso_char), (unsigned char*)&digest);   
+        SHA1((unsigned char*)&json_sso_char, strlen(json_sso_char), (unsigned char*)&digest);
         char mdString[SHA_DIGEST_LENGTH*2+1];
- 
+
         for(int i = 0; i < SHA_DIGEST_LENGTH; i++)
             sprintf(&mdString[i*2], "%02x", (unsigned int)digest[i]);
- 
+
         S3FS_PRN_INFO("AWS SSO found : sso_cache_key (.aws/cli/cache/****.json) is  %s", mdString);
         // Override the sso_cache_key
         sso_cache_key = mdString;
-    
+
         return 1;
     }else {
         // No sso configure in tour config file
@@ -1018,7 +1014,7 @@
 //
 bool S3fsCred::ReadSsoAwsCredentialFile(const std::string &filename, AutoLock::Type type)
 {
-   
+
     // open cerdentials cache pase file
     std::ifstream PF(filename.c_str());
     if(!PF.good()){
@@ -1143,12 +1139,12 @@
     if(load_iamrole || IsSetExtCredLib() || is_ecs){
         return true;
     }
-    
+
     // 1 - keys specified on the command line
     if(IsSetAccessKeys(AutoLock::NONE)){
         return true;
     }
-    
+
     // 2 - was specified on the command line
     if(IsSetPasswdFile()){
         if(!ReadS3fsPasswdFile(AutoLock::NONE)){
@@ -1188,17 +1184,17 @@
         return true;
     }
 
-    // 2b - check ${HOME}/.aws/config 
+    // 2b - check ${HOME}/.aws/config
     // find sso_start_url, sso_region, sso_account_id,sso_role_name for the selected profile
     std::string sso_cache_key;
     if(CheckSsoCacheKey(sso_cache_key)){
         // Use the cli cache. Check aws-cli github v2 code SSOCredentialFetcher in credentials.py
         std::string aws_credentials_sso = std::string(getpwuid(getuid())->pw_dir) + "/.aws/cli/cache/"+ sso_cache_key +".json";
         if(ItSetAwsHomePath()){
-        // Override the aws_home_dir path 
+        // Override the aws_home_dir path
             aws_credentials_sso =  aws_home_dir + "/cli/cache/"+ sso_cache_key +".json";
         }
-        
+
         if(ReadSsoAwsCredentialFile(aws_credentials_sso, AutoLock::NONE)){
             return true;
         }else{
@@ -1221,7 +1217,7 @@
             return true;
         }
     }
-    
+
     // 3b - check ${HOME}/.aws/credentials
     std::string aws_credentials = std::string(getpwuid(getuid())->pw_dir) + "/.aws/credentials";
     if(ReadAwsCredentialFile(aws_credentials, AutoLock::NONE)){
