--- conflicted
+++ resolved
@@ -5850,12 +5850,6 @@
         S3FS_PRN_WARN("Could not release curl library.");
     }
     s3fs_destroy_global_ssl();
-<<<<<<< HEAD
-    delete pHasMpStat;
-=======
-    destroy_parser_xml_lock();
-    destroy_basename_lock();
->>>>>>> 23efccbe
 
     // cleanup xml2
     xmlCleanupParser();
